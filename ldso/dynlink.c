#define _GNU_SOURCE
#define SYSCALL_NO_TLS 1
#include <stdlib.h>
#include <stdarg.h>
#include <stddef.h>
#include <string.h>
#include <unistd.h>
#include <stdint.h>
#include <elf.h>
#include <sys/mman.h>
#include <limits.h>
#include <fcntl.h>
#include <sys/stat.h>
#include <errno.h>
#include <link.h>
#include <setjmp.h>
#include <pthread.h>
#include <ctype.h>
#include <dlfcn.h>
#include <semaphore.h>
#include <sys/membarrier.h>
#include "pthread_impl.h"
#include "fork_impl.h"
#include "libc.h"
#include "dynlink.h"

static size_t ldso_page_size;
/* libc.h may have defined a macro for dynamic PAGE_SIZE already, but
 * PAGESIZE is only defined if it's constant for the arch. */
#ifndef PAGESIZE
#undef PAGE_SIZE
#define PAGE_SIZE ldso_page_size
#endif

<<<<<<< HEAD
#include "libc.h"

#define STRINGIFY(x) __STRINGIFY(x)
#define __STRINGIFY(x) #x

=======
>>>>>>> dd1e63c3
#define malloc __libc_malloc
#define calloc __libc_calloc
#define realloc __libc_realloc
#define free __libc_free

static void error_impl(const char *, ...);
static void error_noop(const char *, ...);
static void (*error)(const char *, ...) = error_noop;

#define MAXP2(a,b) (-(-(a)&-(b)))
#define ALIGN(x,y) ((x)+(y)-1 & -(y))

#define container_of(p,t,m) ((t*)((char *)(p)-offsetof(t,m)))
#define countof(a) ((sizeof (a))/(sizeof (a)[0]))

struct debug {
	int ver;
	void *head;
	void (*bp)(void);
	int state;
	void *base;
};

struct td_index {
	size_t args[2];
	struct td_index *next;
};

struct dso {
#if DL_FDPIC
	struct fdpic_loadmap *loadmap;
#else
	unsigned char *base;
#endif
	char *name;
	size_t *dynv;
	struct dso *next, *prev;

	int elfmachine;
	int elfclass;
	Phdr *phdr;
	int phnum;
	size_t phentsize;
	Sym *syms;
	Elf_Symndx *hashtab;
	uint32_t *ghashtab;
	int16_t *versym;
	char *strings;
	struct dso *syms_next, *lazy_next;
	size_t *lazy, lazy_cnt;
	unsigned char *map;
	size_t map_len;
	dev_t dev;
	ino_t ino;
	char relocated;
	char constructed;
	char kernel_mapped;
	char mark;
	char bfs_built;
	char runtime_loaded;
	struct dso **deps, *needed_by;
	size_t ndeps_direct;
	size_t next_dep;
	pthread_t ctor_visitor;
	char *rpath_orig, *rpath;
	struct tls_module tls;
	size_t tls_id;
	size_t relro_start, relro_end;
	uintptr_t *new_dtv;
	unsigned char *new_tls;
	struct td_index *td_index;
	struct dso *fini_next;
	char *shortname;
#if DL_FDPIC
	unsigned char *base;
#else
	struct fdpic_loadmap *loadmap;
#endif
	struct funcdesc {
		void *addr;
		size_t *got;
	} *funcdescs;
	size_t *got;
	char buf[];
};

struct symdef {
	Sym *sym;
	struct dso *dso;
};

typedef void (*stage3_func)(size_t *, size_t *);

static struct builtin_tls {
	char c;
	struct pthread pt;
	void *space[16];
} builtin_tls[1];
#define MIN_TLS_ALIGN offsetof(struct builtin_tls, pt)

#define ADDEND_LIMIT 4096
static size_t *saved_addends, *apply_addends_to;

static struct dso ldso;
static struct dso *head, *tail, *fini_head, *syms_tail, *lazy_head;
static char *env_path, *sys_path;
static unsigned long long gencnt;
static int runtime;
static int ldd_mode;
static int ldso_fail;
static int noload;
static int shutting_down;
static jmp_buf *rtld_fail;
static pthread_rwlock_t lock;
static struct debug debug;
static struct tls_module *tls_tail;
static size_t tls_cnt, tls_offset, tls_align = MIN_TLS_ALIGN;
static size_t static_tls_cnt;
static pthread_mutex_t init_fini_lock;
static pthread_cond_t ctor_cond;
static struct dso *builtin_deps[2];
static struct dso *const no_deps[1];
static struct dso *builtin_ctor_queue[4];
static struct dso **main_ctor_queue;
static struct fdpic_loadmap *app_loadmap;
static struct fdpic_dummy_loadmap app_dummy_loadmap;

struct debug *_dl_debug_addr = &debug;
static void (*exe_dl_debug_state)(void) = 0;

extern weak hidden char __ehdr_start[];

extern hidden int __malloc_replaced;

hidden void (*const __init_array_start)(void)=0, (*const __fini_array_start)(void)=0;

extern hidden void (*const __init_array_end)(void), (*const __fini_array_end)(void);

weak_alias(__init_array_start, __init_array_end);
weak_alias(__fini_array_start, __fini_array_end);

static int dl_strcmp(const char *l, const char *r)
{
	for (; *l==*r && *l; l++, r++);
	return *(unsigned char *)l - *(unsigned char *)r;
}
#define strcmp(l,r) dl_strcmp(l,r)

/* Compute load address for a virtual address in a given dso. */
#if DL_FDPIC
static void *laddr(const struct dso *p, size_t v)
{
	size_t j=0;
	if (!p->loadmap) return p->base + v;
	for (j=0; v-p->loadmap->segs[j].p_vaddr >= p->loadmap->segs[j].p_memsz; j++);
	return (void *)(v - p->loadmap->segs[j].p_vaddr + p->loadmap->segs[j].addr);
}
static void *laddr_pg(const struct dso *p, size_t v)
{
	size_t j=0;
	size_t pgsz = PAGE_SIZE;
	if (!p->loadmap) return p->base + v;
	for (j=0; ; j++) {
		size_t a = p->loadmap->segs[j].p_vaddr;
		size_t b = a + p->loadmap->segs[j].p_memsz;
		a &= -pgsz;
		b += pgsz-1;
		b &= -pgsz;
		if (v-a<b-a) break;
	}
	return (void *)(v - p->loadmap->segs[j].p_vaddr + p->loadmap->segs[j].addr);
}
static void (*fdbarrier(void *p))()
{
	void (*fd)();
	__asm__("" : "=r"(fd) : "0"(p));
	return fd;
}
#define fpaddr(p, v) fdbarrier((&(struct funcdesc){ \
	laddr(p, v), (p)->got }))
#else
#define laddr(p, v) (void *)((p)->base + (v))
#define laddr_pg(p, v) laddr(p, v)
#define fpaddr(p, v) ((void (*)())laddr(p, v))
#endif

static void decode_vec(size_t *v, size_t *a, size_t cnt)
{
	size_t i;
	for (i=0; i<cnt; i++) a[i] = 0;
	for (; v[0]; v+=2) if (v[0]-1<cnt-1) {
		if (v[0] < 8*sizeof(long))
			a[0] |= 1UL<<v[0];
		a[v[0]] = v[1];
	}
}

static int search_vec(size_t *v, size_t *r, size_t key)
{
	for (; v[0]!=key; v+=2)
		if (!v[0]) return 0;
	*r = v[1];
	return 1;
}

static uint32_t sysv_hash(const char *s0)
{
	const unsigned char *s = (void *)s0;
	uint_fast32_t h = 0;
	while (*s) {
		h = 16*h + *s++;
		h ^= h>>24 & 0xf0;
	}
	return h & 0xfffffff;
}

static uint32_t gnu_hash(const char *s0)
{
	const unsigned char *s = (void *)s0;
	uint_fast32_t h = 5381;
	for (; *s; s++)
		h += h*32 + *s;
	return h;
}

static Sym *sysv_lookup(const char *s, uint32_t h, struct dso *dso)
{
	size_t i;
	Sym *syms = dso->syms;
	Elf_Symndx *hashtab = dso->hashtab;
	char *strings = dso->strings;
	for (i=hashtab[2+h%hashtab[0]]; i; i=hashtab[2+hashtab[0]+i]) {
		if ((!dso->versym || dso->versym[i] >= 0)
		    && (!strcmp(s, strings+syms[i].st_name)))
			return syms+i;
	}
	return 0;
}

static Sym *gnu_lookup(uint32_t h1, uint32_t *hashtab, struct dso *dso, const char *s)
{
	uint32_t nbuckets = hashtab[0];
	uint32_t *buckets = hashtab + 4 + hashtab[2]*(sizeof(size_t)/4);
	uint32_t i = buckets[h1 % nbuckets];

	if (!i) return 0;

	uint32_t *hashval = buckets + nbuckets + (i - hashtab[1]);

	for (h1 |= 1; ; i++) {
		uint32_t h2 = *hashval++;
		if ((h1 == (h2|1)) && (!dso->versym || dso->versym[i] >= 0)
		    && !strcmp(s, dso->strings + dso->syms[i].st_name))
			return dso->syms+i;
		if (h2 & 1) break;
	}

	return 0;
}

static Sym *gnu_lookup_filtered(uint32_t h1, uint32_t *hashtab, struct dso *dso, const char *s, uint32_t fofs, size_t fmask)
{
	const size_t *bloomwords = (const void *)(hashtab+4);
	size_t f = bloomwords[fofs & (hashtab[2]-1)];
	if (!(f & fmask)) return 0;

	f >>= (h1 >> hashtab[3]) % (8 * sizeof f);
	if (!(f & 1)) return 0;

	return gnu_lookup(h1, hashtab, dso, s);
}

#define OK_TYPES (1<<STT_NOTYPE | 1<<STT_OBJECT | 1<<STT_FUNC | 1<<STT_COMMON | 1<<STT_TLS)
#define OK_BINDS (1<<STB_GLOBAL | 1<<STB_WEAK | 1<<STB_GNU_UNIQUE)

#ifndef ARCH_SYM_REJECT_UND
#define ARCH_SYM_REJECT_UND(s) 0
#endif

#if defined(__GNUC__)
__attribute__((always_inline))
#endif
static inline struct symdef find_sym2(struct dso *dso, const char *s, int need_def, int use_deps)
{
	uint32_t h = 0, gh = gnu_hash(s), gho = gh / (8*sizeof(size_t)), *ght;
	size_t ghm = 1ul << gh % (8*sizeof(size_t));
	struct symdef def = {0};
	struct dso **deps = use_deps ? dso->deps : 0;
	for (; dso; dso=use_deps ? *deps++ : dso->syms_next) {
		Sym *sym;
		if ((ght = dso->ghashtab)) {
			sym = gnu_lookup_filtered(gh, ght, dso, s, gho, ghm);
		} else {
			if (!h) h = sysv_hash(s);
			sym = sysv_lookup(s, h, dso);
		}
		if (!sym) continue;
		if (!sym->st_shndx)
			if (need_def || (sym->st_info&0xf) == STT_TLS
			    || ARCH_SYM_REJECT_UND(sym))
				continue;
		if (!sym->st_value)
			if ((sym->st_info&0xf) != STT_TLS)
				continue;
		if (!(1<<(sym->st_info&0xf) & OK_TYPES)) continue;
		if (!(1<<(sym->st_info>>4) & OK_BINDS)) continue;
		def.sym = sym;
		def.dso = dso;
		break;
	}
	return def;
}

static struct symdef find_sym(struct dso *dso, const char *s, int need_def)
{
	return find_sym2(dso, s, need_def, 0);
}

static struct symdef get_lfs64(const char *name)
{
	const char *p;
	static const char lfs64_list[] =
		"aio_cancel\0aio_error\0aio_fsync\0aio_read\0aio_return\0"
		"aio_suspend\0aio_write\0alphasort\0creat\0fallocate\0"
		"fgetpos\0fopen\0freopen\0fseeko\0fsetpos\0fstat\0"
		"fstatat\0fstatfs\0fstatvfs\0ftello\0ftruncate\0ftw\0"
		"getdents\0getrlimit\0glob\0globfree\0lio_listio\0"
		"lockf\0lseek\0lstat\0mkostemp\0mkostemps\0mkstemp\0"
		"mkstemps\0mmap\0nftw\0open\0openat\0posix_fadvise\0"
		"posix_fallocate\0pread\0preadv\0prlimit\0pwrite\0"
		"pwritev\0readdir\0scandir\0sendfile\0setrlimit\0"
		"stat\0statfs\0statvfs\0tmpfile\0truncate\0versionsort\0"
		"__fxstat\0__fxstatat\0__lxstat\0__xstat\0";
	if (!strcmp(name, "readdir64_r"))
		return find_sym(&ldso, "readdir_r", 1);
	size_t l = strnlen(name, 18);
	if (l<2 || name[l-2]!='6' || name[l-1]!='4' || name[l])
		goto nomatch;
	for (p=lfs64_list; *p; p++) {
		if (!strncmp(name, p, l-2) && !p[l-2])
			return find_sym(&ldso, p, 1);
		while (*p) p++;
	}
nomatch:
	return (struct symdef){ 0 };
}

static void do_relocs(struct dso *dso, size_t *rel, size_t rel_size, size_t stride)
{
	unsigned char *base = dso->base;
	Sym *syms = dso->syms;
	char *strings = dso->strings;
	Sym *sym;
	const char *name;
	void *ctx;
	int type;
	int sym_index;
	struct symdef def;
	size_t *reloc_addr;
	size_t sym_val;
	size_t tls_val;
	size_t addend;
	int skip_relative = 0, reuse_addends = 0, save_slot = 0;

	if (dso == &ldso) {
		/* Only ldso's REL table needs addend saving/reuse. */
		if (rel == apply_addends_to)
			reuse_addends = 1;
		skip_relative = 1;
	}

	for (; rel_size; rel+=stride, rel_size-=stride*sizeof(size_t)) {
		if (skip_relative && IS_RELATIVE(rel[1], dso->syms)) continue;
		type = R_TYPE(rel[1]);
		if (type == REL_NONE) continue;
		reloc_addr = laddr(dso, rel[0]);

		if (stride > 2) {
			addend = rel[2];
		} else if (type==REL_GOT || type==REL_PLT|| type==REL_COPY) {
			addend = 0;
		} else if (reuse_addends) {
			/* Save original addend in stage 2 where the dso
			 * chain consists of just ldso; otherwise read back
			 * saved addend since the inline one was clobbered. */
			if (head==&ldso)
				saved_addends[save_slot] = *reloc_addr;
			addend = saved_addends[save_slot++];
		} else {
			addend = *reloc_addr;
		}

		sym_index = R_SYM(rel[1]);
		if (sym_index) {
			sym = syms + sym_index;
			name = strings + sym->st_name;
			ctx = type==REL_COPY ? head->syms_next : head;
			def = (sym->st_info>>4) == STB_LOCAL
				? (struct symdef){ .dso = dso, .sym = sym }
				: find_sym(ctx, name, type==REL_PLT);
			if (!def.sym) def = get_lfs64(name);
			if (!def.sym && (sym->st_shndx != SHN_UNDEF
			    || sym->st_info>>4 != STB_WEAK)) {
				if (dso->lazy && (type==REL_PLT || type==REL_GOT)) {
					dso->lazy[3*dso->lazy_cnt+0] = rel[0];
					dso->lazy[3*dso->lazy_cnt+1] = rel[1];
					dso->lazy[3*dso->lazy_cnt+2] = addend;
					dso->lazy_cnt++;
					continue;
				}
				error("Error relocating %s: %s: symbol not found",
					dso->name, name);
				if (runtime) longjmp(*rtld_fail, 1);
				continue;
			}
		} else {
			sym = 0;
			def.sym = 0;
			def.dso = dso;
		}

		sym_val = def.sym ? (size_t)laddr(def.dso, def.sym->st_value) : 0;
		tls_val = def.sym ? def.sym->st_value : 0;

		if ((type == REL_TPOFF || type == REL_TPOFF_NEG)
		    && def.dso && def.dso->tls_id > static_tls_cnt) {
			error("Error relocating %s: %s: initial-exec TLS "
				"resolves to dynamic definition in %s",
				dso->name, name, def.dso->name);
			longjmp(*rtld_fail, 1);
		}

		switch(type) {
		case REL_OFFSET:
			addend -= (size_t)reloc_addr;
		case REL_SYMBOLIC:
		case REL_GOT:
		case REL_PLT:
			*reloc_addr = sym_val + addend;
			break;
		case REL_USYMBOLIC:
			memcpy(reloc_addr, &(size_t){sym_val + addend}, sizeof(size_t));
			break;
		case REL_RELATIVE:
			*reloc_addr = (size_t)base + addend;
			break;
		case REL_SYM_OR_REL:
			if (sym) *reloc_addr = sym_val + addend;
			else *reloc_addr = (size_t)base + addend;
			break;
		case REL_COPY:
			memcpy(reloc_addr, (void *)sym_val, sym->st_size);
			break;
		case REL_OFFSET32:
			*(uint32_t *)reloc_addr = sym_val + addend
				- (size_t)reloc_addr;
			break;
		case REL_FUNCDESC:
			*reloc_addr = def.sym ? (size_t)(def.dso->funcdescs
				+ (def.sym - def.dso->syms)) : 0;
			break;
		case REL_FUNCDESC_VAL:
			if ((sym->st_info&0xf) == STT_SECTION) *reloc_addr += sym_val;
			else *reloc_addr = sym_val;
			reloc_addr[1] = def.sym ? (size_t)def.dso->got : 0;
			break;
		case REL_DTPMOD:
			*reloc_addr = def.dso->tls_id;
			break;
		case REL_DTPOFF:
			*reloc_addr = tls_val + addend - DTP_OFFSET;
			break;
#ifdef TLS_ABOVE_TP
		case REL_TPOFF:
			*reloc_addr = (def.dso ? tls_val + def.dso->tls.offset + TPOFF_K : 0) + addend;
			break;
#else
		case REL_TPOFF:
			*reloc_addr = (def.dso ? tls_val - def.dso->tls.offset : 0) + addend;
			break;
		case REL_TPOFF_NEG:
			*reloc_addr = (def.dso ? def.dso->tls.offset - tls_val : 0) + addend;
			break;
#endif
		case REL_TLSDESC:
			if (stride<3) addend = reloc_addr[!TLSDESC_BACKWARDS];
			if (def.dso->tls_id > static_tls_cnt) {
				struct td_index *new = malloc(sizeof *new);
				if (!new) {
					error(
					"Error relocating %s: cannot allocate TLSDESC for %s",
					dso->name, sym ? name : "(local)" );
					longjmp(*rtld_fail, 1);
				}
				new->next = dso->td_index;
				dso->td_index = new;
				new->args[0] = def.dso->tls_id;
				new->args[1] = tls_val + addend - DTP_OFFSET;
				reloc_addr[0] = (size_t)__tlsdesc_dynamic;
				reloc_addr[1] = (size_t)new;
			} else {
				reloc_addr[0] = (size_t)__tlsdesc_static;
#ifdef TLS_ABOVE_TP
				reloc_addr[1] = tls_val + def.dso->tls.offset
					+ TPOFF_K + addend;
#else
				reloc_addr[1] = tls_val - def.dso->tls.offset
					+ addend;
#endif
			}
			/* Some archs (32-bit ARM at least) invert the order of
			 * the descriptor members. Fix them up here. */
			if (TLSDESC_BACKWARDS) {
				size_t tmp = reloc_addr[0];
				reloc_addr[0] = reloc_addr[1];
				reloc_addr[1] = tmp;
			}
			break;
		default:
			error("Error relocating %s: unsupported relocation type %d",
				dso->name, type);
			if (runtime) longjmp(*rtld_fail, 1);
			continue;
		}
	}
}

static void do_relr_relocs(struct dso *dso, size_t *relr, size_t relr_size)
{
	if (dso == &ldso) return; /* self-relocation was done in _dlstart */
	unsigned char *base = dso->base;
	size_t *reloc_addr;
	for (; relr_size; relr++, relr_size-=sizeof(size_t))
		if ((relr[0]&1) == 0) {
			reloc_addr = laddr(dso, relr[0]);
			*reloc_addr++ += (size_t)base;
		} else {
			int i = 0;
			for (size_t bitmap=relr[0]; (bitmap>>=1); i++)
				if (bitmap&1)
					reloc_addr[i] += (size_t)base;
			reloc_addr += 8*sizeof(size_t)-1;
		}
}

static void redo_lazy_relocs()
{
	struct dso *p = lazy_head, *next;
	lazy_head = 0;
	for (; p; p=next) {
		next = p->lazy_next;
		size_t size = p->lazy_cnt*3*sizeof(size_t);
		p->lazy_cnt = 0;
		do_relocs(p, p->lazy, size, 3);
		if (p->lazy_cnt) {
			p->lazy_next = lazy_head;
			lazy_head = p;
		} else {
			free(p->lazy);
			p->lazy = 0;
			p->lazy_next = 0;
		}
	}
}

/* A huge hack: to make up for the wastefulness of shared libraries
 * needing at least a page of dirty memory even if they have no global
 * data, we reclaim the gaps at the beginning and end of writable maps
 * and "donate" them to the heap. */

static void reclaim(struct dso *dso, size_t start, size_t end)
{
	if (start >= dso->relro_start && start < dso->relro_end) start = dso->relro_end;
	if (end   >= dso->relro_start && end   < dso->relro_end) end = dso->relro_start;
	if (start >= end) return;
	char *base = laddr_pg(dso, start);
	__malloc_donate(base, base+(end-start));
}

static void reclaim_gaps(struct dso *dso)
{
	Phdr *ph = dso->phdr;
	size_t phcnt = dso->phnum;

	for (; phcnt--; ph=(void *)((char *)ph+dso->phentsize)) {
		if (ph->p_type!=PT_LOAD) continue;
		if ((ph->p_flags&(PF_R|PF_W))!=(PF_R|PF_W)) continue;
		reclaim(dso, ph->p_vaddr & -PAGE_SIZE, ph->p_vaddr);
		reclaim(dso, ph->p_vaddr+ph->p_memsz,
			ph->p_vaddr+ph->p_memsz+PAGE_SIZE-1 & -PAGE_SIZE);
	}
}

static ssize_t read_loop(int fd, void *p, size_t n)
{
	for (size_t i=0; i<n; ) {
		ssize_t l = read(fd, (char *)p+i, n-i);
		if (l<0) {
			if (errno==EINTR) continue;
			else return -1;
		}
		if (l==0) return i;
		i += l;
	}
	return n;
}

static void *mmap_fixed(void *p, size_t n, int prot, int flags, int fd, off_t off)
{
	static int no_map_fixed;
	char *q;
	if (!n) return p;
	if (!no_map_fixed) {
		q = mmap(p, n, prot, flags|MAP_FIXED, fd, off);
		if (!DL_NOMMU_SUPPORT || q != MAP_FAILED || errno != EINVAL)
			return q;
		no_map_fixed = 1;
	}
	/* Fallbacks for MAP_FIXED failure on NOMMU kernels. */
	if (flags & MAP_ANONYMOUS) {
		memset(p, 0, n);
		return p;
	}
	ssize_t r;
	if (lseek(fd, off, SEEK_SET) < 0) return MAP_FAILED;
	for (q=p; n; q+=r, off+=r, n-=r) {
		r = read(fd, q, n);
		if (r < 0 && errno != EINTR) return MAP_FAILED;
		if (!r) {
			memset(q, 0, n);
			break;
		}
	}
	return p;
}

static void unmap_library(struct dso *dso)
{
	if (dso->loadmap) {
		size_t i;
		for (i=0; i<dso->loadmap->nsegs; i++) {
			if (!dso->loadmap->segs[i].p_memsz)
				continue;
			munmap((void *)dso->loadmap->segs[i].addr,
				dso->loadmap->segs[i].p_memsz);
		}
		free(dso->loadmap);
	} else if (dso->map && dso->map_len) {
		munmap(dso->map, dso->map_len);
	}
}

static int verify_elf_magic(const Ehdr* eh) {
	return eh->e_ident[0] == ELFMAG0 &&
		eh->e_ident[1] == ELFMAG1 &&
		eh->e_ident[2] == ELFMAG2 &&
		eh->e_ident[3] == ELFMAG3;
}

/* Verifies that an elf header's machine and class match the loader */
static int verify_elf_arch(const Ehdr* eh) {
	return eh->e_machine == ldso.elfmachine &&
		eh->e_ident[EI_CLASS] == ldso.elfclass;
}

static void *map_library(int fd, struct dso *dso)
{
	Ehdr buf[(896+sizeof(Ehdr))/sizeof(Ehdr)];
	void *allocated_buf=0;
	size_t phsize;
	size_t addr_min=SIZE_MAX, addr_max=0, map_len;
	size_t this_min, this_max;
	size_t nsegs = 0;
	off_t off_start;
	Ehdr *eh;
	Phdr *ph, *ph0;
	unsigned prot;
	unsigned char *map=MAP_FAILED, *base;
	size_t dyn=0;
	size_t tls_image=0;
	size_t i;

	ssize_t l = read(fd, buf, sizeof buf);
	eh = buf;
	if (l<0) return 0;
	if (l<sizeof *eh || (eh->e_type != ET_DYN && eh->e_type != ET_EXEC))
		goto noexec;
	if (!verify_elf_magic(eh)) goto noexec;
	if (!verify_elf_arch(eh)) goto noexec;
	dso->elfmachine = eh->e_machine;
	dso->elfclass = eh->e_ident[EI_CLASS];
	phsize = eh->e_phentsize * eh->e_phnum;
	if (phsize > sizeof buf - sizeof *eh) {
		allocated_buf = malloc(phsize);
		if (!allocated_buf) return 0;
		l = pread(fd, allocated_buf, phsize, eh->e_phoff);
		if (l < 0) goto error;
		if (l != phsize) goto noexec;
		ph = ph0 = allocated_buf;
	} else if (eh->e_phoff + phsize > l) {
		l = pread(fd, buf+1, phsize, eh->e_phoff);
		if (l < 0) goto error;
		if (l != phsize) goto noexec;
		ph = ph0 = (void *)(buf + 1);
	} else {
		ph = ph0 = (void *)((char *)buf + eh->e_phoff);
	}
	for (i=eh->e_phnum; i; i--, ph=(void *)((char *)ph+eh->e_phentsize)) {
		if (ph->p_type == PT_DYNAMIC) {
			dyn = ph->p_vaddr;
		} else if (ph->p_type == PT_TLS) {
			tls_image = ph->p_vaddr;
			dso->tls.align = ph->p_align;
			dso->tls.len = ph->p_filesz;
			dso->tls.size = ph->p_memsz;
		} else if (ph->p_type == PT_GNU_RELRO) {
			dso->relro_start = ph->p_vaddr & -PAGE_SIZE;
			dso->relro_end = (ph->p_vaddr + ph->p_memsz) & -PAGE_SIZE;
		} else if (ph->p_type == PT_GNU_STACK) {
			if (!runtime && ph->p_memsz > __default_stacksize) {
				__default_stacksize =
					ph->p_memsz < DEFAULT_STACK_MAX ?
					ph->p_memsz : DEFAULT_STACK_MAX;
			}
		}
		if (ph->p_type != PT_LOAD) continue;
		nsegs++;
		if (ph->p_vaddr < addr_min) {
			addr_min = ph->p_vaddr;
			off_start = ph->p_offset;
			prot = (((ph->p_flags&PF_R) ? PROT_READ : 0) |
				((ph->p_flags&PF_W) ? PROT_WRITE: 0) |
				((ph->p_flags&PF_X) ? PROT_EXEC : 0));
		}
		if (ph->p_vaddr+ph->p_memsz > addr_max) {
			addr_max = ph->p_vaddr+ph->p_memsz;
		}
	}
	if (!dyn) goto noexec;
	if (DL_FDPIC && !(eh->e_flags & FDPIC_CONSTDISP_FLAG)) {
		dso->loadmap = calloc(1, sizeof *dso->loadmap
			+ nsegs * sizeof *dso->loadmap->segs);
		if (!dso->loadmap) goto error;
		dso->loadmap->nsegs = nsegs;
		for (ph=ph0, i=0; i<nsegs; ph=(void *)((char *)ph+eh->e_phentsize)) {
			if (ph->p_type != PT_LOAD) continue;
			prot = (((ph->p_flags&PF_R) ? PROT_READ : 0) |
				((ph->p_flags&PF_W) ? PROT_WRITE: 0) |
				((ph->p_flags&PF_X) ? PROT_EXEC : 0));
			map = mmap(0, ph->p_memsz + (ph->p_vaddr & PAGE_SIZE-1),
				prot, MAP_PRIVATE,
				fd, ph->p_offset & -PAGE_SIZE);
			if (map == MAP_FAILED) {
				unmap_library(dso);
				goto error;
			}
			dso->loadmap->segs[i].addr = (size_t)map +
				(ph->p_vaddr & PAGE_SIZE-1);
			dso->loadmap->segs[i].p_vaddr = ph->p_vaddr;
			dso->loadmap->segs[i].p_memsz = ph->p_memsz;
			i++;
			if (prot & PROT_WRITE) {
				size_t brk = (ph->p_vaddr & PAGE_SIZE-1)
					+ ph->p_filesz;
				size_t pgbrk = brk + PAGE_SIZE-1 & -PAGE_SIZE;
				size_t pgend = brk + ph->p_memsz - ph->p_filesz
					+ PAGE_SIZE-1 & -PAGE_SIZE;
				if (pgend > pgbrk && mmap_fixed(map+pgbrk,
					pgend-pgbrk, prot,
					MAP_PRIVATE|MAP_FIXED|MAP_ANONYMOUS,
					-1, off_start) == MAP_FAILED)
					goto error;
				memset(map + brk, 0, pgbrk-brk);
			}
		}
		map = (void *)dso->loadmap->segs[0].addr;
		map_len = 0;
		goto done_mapping;
	}
	addr_max += PAGE_SIZE-1;
	addr_max &= -PAGE_SIZE;
	addr_min &= -PAGE_SIZE;
	off_start &= -PAGE_SIZE;
	map_len = addr_max - addr_min + off_start;
	/* The first time, we map too much, possibly even more than
	 * the length of the file. This is okay because we will not
	 * use the invalid part; we just need to reserve the right
	 * amount of virtual address space to map over later. */
	map = DL_NOMMU_SUPPORT
		? mmap((void *)addr_min, map_len, PROT_READ|PROT_WRITE|PROT_EXEC,
			MAP_PRIVATE|MAP_ANONYMOUS, -1, 0)
		: mmap((void *)addr_min, map_len, prot,
			MAP_PRIVATE, fd, off_start);
	if (map==MAP_FAILED) goto error;
	dso->map = map;
	dso->map_len = map_len;
	/* If the loaded file is not relocatable and the requested address is
	 * not available, then the load operation must fail. */
	if (eh->e_type != ET_DYN && addr_min && map!=(void *)addr_min) {
		errno = EBUSY;
		goto error;
	}
	base = map - addr_min;
	dso->phdr = 0;
	dso->phnum = 0;
	for (ph=ph0, i=eh->e_phnum; i; i--, ph=(void *)((char *)ph+eh->e_phentsize)) {
		if (ph->p_type != PT_LOAD) continue;
		/* Check if the programs headers are in this load segment, and
		 * if so, record the address for use by dl_iterate_phdr. */
		if (!dso->phdr && eh->e_phoff >= ph->p_offset
		    && eh->e_phoff+phsize <= ph->p_offset+ph->p_filesz) {
			dso->phdr = (void *)(base + ph->p_vaddr
				+ (eh->e_phoff-ph->p_offset));
			dso->phnum = eh->e_phnum;
			dso->phentsize = eh->e_phentsize;
		}
		this_min = ph->p_vaddr & -PAGE_SIZE;
		this_max = ph->p_vaddr+ph->p_memsz+PAGE_SIZE-1 & -PAGE_SIZE;
		off_start = ph->p_offset & -PAGE_SIZE;
		prot = (((ph->p_flags&PF_R) ? PROT_READ : 0) |
			((ph->p_flags&PF_W) ? PROT_WRITE: 0) |
			((ph->p_flags&PF_X) ? PROT_EXEC : 0));
		/* Reuse the existing mapping for the lowest-address LOAD */
		if ((ph->p_vaddr & -PAGE_SIZE) != addr_min || DL_NOMMU_SUPPORT)
			if (mmap_fixed(base+this_min, this_max-this_min, prot, MAP_PRIVATE|MAP_FIXED, fd, off_start) == MAP_FAILED)
				goto error;
		if (ph->p_memsz > ph->p_filesz && (ph->p_flags&PF_W)) {
			size_t brk = (size_t)base+ph->p_vaddr+ph->p_filesz;
			size_t pgbrk = brk+PAGE_SIZE-1 & -PAGE_SIZE;
			memset((void *)brk, 0, pgbrk-brk & PAGE_SIZE-1);
			if (pgbrk-(size_t)base < this_max && mmap_fixed((void *)pgbrk, (size_t)base+this_max-pgbrk, prot, MAP_PRIVATE|MAP_FIXED|MAP_ANONYMOUS, -1, 0) == MAP_FAILED)
				goto error;
		}
	}
	for (i=0; ((size_t *)(base+dyn))[i]; i+=2)
		if (((size_t *)(base+dyn))[i]==DT_TEXTREL) {
			if (mprotect(map, map_len, PROT_READ|PROT_WRITE|PROT_EXEC)
			    && errno != ENOSYS)
				goto error;
			break;
		}
done_mapping:
	dso->base = base;
	dso->dynv = laddr(dso, dyn);
	if (dso->tls.size) dso->tls.image = laddr(dso, tls_image);
	free(allocated_buf);
	return map;
noexec:
	errno = ENOEXEC;
error:
	if (map!=MAP_FAILED) unmap_library(dso);
	free(allocated_buf);
	return 0;
}

static int path_open_library(const char *name, const char *s, char *buf, size_t buf_size)
{
	size_t l;
	int fd;
	const char *p;
	for (;;) {
		s += strspn(s, ":\n");
		p = s;
		l = strcspn(s, ":\n");
		if (l-1 >= INT_MAX) return -1;
		s += l;
		if (snprintf(buf, buf_size, "%.*s/%s", (int)l, p, name) < buf_size) {
			fd = open(buf, O_RDONLY|O_CLOEXEC);
			if (fd < 0) {
				switch (errno) {
				case ENOENT:
				case ENOTDIR:
				case EACCES:
				case ENAMETOOLONG:
					/* Keep searching in path list. */
					continue;
				default:
					/* Any negative value but -1 will
					 * inhibit further path search in
					 * load_library. */
					return -2;
				}
			}
			Ehdr eh;
			ssize_t n = pread(fd, &eh, sizeof eh, 0);
			/* If the elf file is invalid return -2 to inhibit
			 * further path search in load_library. */
			if (n < 0 ||
			    n != sizeof eh ||
			    !verify_elf_magic(&eh)) {
				close(fd);
				return -2;
			}
			/* If the elf file has a valid header but is for the
			 * wrong architecture ignore it and keep searching the
			 * path list. */
			if (!verify_elf_arch(&eh)) {
				close(fd);
				continue;
			}
			return fd;
		}
	}
}

static int fixup_rpath(struct dso *p, char *buf, size_t buf_size)
{
	size_t n, l;
	const char *s, *t, *origin;
	char *d;
	if (p->rpath || !p->rpath_orig) return 0;
	if (!strchr(p->rpath_orig, '$')) {
		p->rpath = p->rpath_orig;
		return 0;
	}
	n = 0;
	s = p->rpath_orig;
	while ((t=strchr(s, '$'))) {
		if (strncmp(t, "$ORIGIN", 7) && strncmp(t, "${ORIGIN}", 9))
			return 0;
		s = t+1;
		n++;
	}
	if (n > SSIZE_MAX/PATH_MAX) return 0;

	if (p->kernel_mapped) {
		/* $ORIGIN searches cannot be performed for the main program
		 * when it is suid/sgid/AT_SECURE. This is because the
		 * pathname is under the control of the caller of execve.
		 * For libraries, however, $ORIGIN can be processed safely
		 * since the library's pathname came from a trusted source
		 * (either system paths or a call to dlopen). */
		if (libc.secure)
			return 0;
		l = readlink("/proc/self/exe", buf, buf_size);
		if (l == -1) switch (errno) {
		case ENOENT:
		case ENOTDIR:
		case EACCES:
			return 0;
		default:
			return -1;
		}
		if (l >= buf_size)
			return 0;
		buf[l] = 0;
		origin = buf;
	} else {
		origin = p->name;
	}
	t = strrchr(origin, '/');
	if (t) {
		l = t-origin;
	} else {
		/* Normally p->name will always be an absolute or relative
		 * pathname containing at least one '/' character, but in the
		 * case where ldso was invoked as a command to execute a
		 * program in the working directory, app.name may not. Fix. */
		origin = ".";
		l = 1;
	}
	/* Disallow non-absolute origins for suid/sgid/AT_SECURE. */
	if (libc.secure && *origin != '/')
		return 0;
	p->rpath = malloc(strlen(p->rpath_orig) + n*l + 1);
	if (!p->rpath) return -1;

	d = p->rpath;
	s = p->rpath_orig;
	while ((t=strchr(s, '$'))) {
		memcpy(d, s, t-s);
		d += t-s;
		memcpy(d, origin, l);
		d += l;
		/* It was determined previously that the '$' is followed
		 * either by "ORIGIN" or "{ORIGIN}". */
		s = t + 7 + 2*(t[1]=='{');
	}
	strcpy(d, s);
	return 0;
}

static void decode_dyn(struct dso *p)
{
	size_t dyn[DYN_CNT];
	decode_vec(p->dynv, dyn, DYN_CNT);
	p->syms = laddr(p, dyn[DT_SYMTAB]);
	p->strings = laddr(p, dyn[DT_STRTAB]);
	if (dyn[0]&(1<<DT_HASH))
		p->hashtab = laddr(p, dyn[DT_HASH]);
	if (dyn[0]&(1<<DT_RPATH))
		p->rpath_orig = p->strings + dyn[DT_RPATH];
	if (dyn[0]&(1<<DT_RUNPATH))
		p->rpath_orig = p->strings + dyn[DT_RUNPATH];
	if (dyn[0]&(1<<DT_PLTGOT))
		p->got = laddr(p, dyn[DT_PLTGOT]);
	if (search_vec(p->dynv, dyn, DT_GNU_HASH))
		p->ghashtab = laddr(p, *dyn);
	if (search_vec(p->dynv, dyn, DT_VERSYM))
		p->versym = laddr(p, *dyn);
}

static size_t count_syms(struct dso *p)
{
	if (p->hashtab) return p->hashtab[1];

	size_t nsym, i;
	uint32_t *buckets = p->ghashtab + 4 + (p->ghashtab[2]*sizeof(size_t)/4);
	uint32_t *hashval;
	for (i = nsym = 0; i < p->ghashtab[0]; i++) {
		if (buckets[i] > nsym)
			nsym = buckets[i];
	}
	if (nsym) {
		hashval = buckets + p->ghashtab[0] + (nsym - p->ghashtab[1]);
		do nsym++;
		while (!(*hashval++ & 1));
	}
	return nsym;
}

static void *dl_mmap(size_t n)
{
	void *p;
	int prot = PROT_READ|PROT_WRITE, flags = MAP_ANONYMOUS|MAP_PRIVATE;
#ifdef SYS_mmap2
	p = (void *)__syscall(SYS_mmap2, 0, n, prot, flags, -1, 0);
#else
	p = (void *)__syscall(SYS_mmap, 0, n, prot, flags, -1, 0);
#endif
	return (unsigned long)p > -4096UL ? 0 : p;
}

static void makefuncdescs(struct dso *p)
{
	static int self_done;
	size_t nsym = count_syms(p);
	size_t i, size = nsym * sizeof(*p->funcdescs);

	if (!self_done) {
		p->funcdescs = dl_mmap(size);
		self_done = 1;
	} else {
		p->funcdescs = malloc(size);
	}
	if (!p->funcdescs) {
		if (!runtime) a_crash();
		error("Error allocating function descriptors for %s", p->name);
		longjmp(*rtld_fail, 1);
	}
	for (i=0; i<nsym; i++) {
		if ((p->syms[i].st_info&0xf)==STT_FUNC && p->syms[i].st_shndx) {
			p->funcdescs[i].addr = laddr(p, p->syms[i].st_value);
			p->funcdescs[i].got = p->got;
		} else {
			p->funcdescs[i].addr = 0;
			p->funcdescs[i].got = 0;
		}
	}
}

static struct dso *load_library(const char *name, struct dso *needed_by)
{
	char buf[2*NAME_MAX+2];
	const char *pathname;
	unsigned char *map;
	struct dso *p, temp_dso = {0};
	int fd;
	struct stat st;
	size_t alloc_size;
	int n_th = 0;
	int is_self = 0;

	if (!*name) {
		errno = EINVAL;
		return 0;
	}

	/* Catch and block attempts to reload the implementation itself */
	if (name[0]=='l' && name[1]=='i' && name[2]=='b') {
		static const char reserved[] =
			"c.c_musl.pthread.rt.m.dl.util.xnet.";
		const char *rp, *next;
		for (rp=reserved; *rp; rp=next) {
			next = strchr(rp, '.') + 1;
			if (strncmp(name+3, rp, next-rp) == 0)
				break;
		}
		if (*rp) {
			if (ldd_mode) {
				/* Track which names have been resolved
				 * and only report each one once. */
				static unsigned reported;
				unsigned mask = 1U<<(rp-reserved);
				if (!(reported & mask)) {
					reported |= mask;
					dprintf(1, "\t%s => %s (%p)\n",
						name, ldso.name,
						ldso.base);
				}
			}
			is_self = 1;
		}
	}
	if (!strcmp(name, ldso.name)) is_self = 1;
	if (is_self) {
		if (!ldso.prev) {
			tail->next = &ldso;
			ldso.prev = tail;
			tail = &ldso;
		}
		return &ldso;
	}
	if (strchr(name, '/')) {
		pathname = name;
		fd = open(name, O_RDONLY|O_CLOEXEC);
	} else {
		/* Search for the name to see if it's already loaded */
		for (p=head->next; p; p=p->next) {
			if (p->shortname && !strcmp(p->shortname, name)) {
				return p;
			}
		}
		if (strlen(name) > NAME_MAX) return 0;
		fd = -1;
		if (env_path) fd = path_open_library(name, env_path, buf, sizeof buf);
		for (p=needed_by; fd == -1 && p; p=p->needed_by) {
			if (fixup_rpath(p, buf, sizeof buf) < 0)
				fd = -2; /* Inhibit further search. */
			if (p->rpath)
				fd = path_open_library(name, p->rpath, buf, sizeof buf);
		}
		if (fd == -1) {
			if (!sys_path) {
				char *prefix = 0;
				size_t prefix_len;
				if (ldso.name[0]=='/') {
					char *s, *t, *z;
					for (s=t=z=ldso.name; *s; s++)
						if (*s=='/') z=t, t=s;
					prefix_len = z-ldso.name;
					if (prefix_len < PATH_MAX)
						prefix = ldso.name;
				}
				if (!prefix) {
					prefix = "";
					prefix_len = 0;
				}
				char etc_ldso_path[prefix_len + 1
					+ sizeof "/etc/ld-musl-" LDSO_ARCH ".path"];
				snprintf(etc_ldso_path, sizeof etc_ldso_path,
					"%.*s/etc/ld-musl-" LDSO_ARCH ".path",
					(int)prefix_len, prefix);
				fd = open(etc_ldso_path, O_RDONLY|O_CLOEXEC);
				if (fd>=0) {
					size_t n = 0;
					if (!fstat(fd, &st)) n = st.st_size;
					if ((sys_path = malloc(n+1)))
						sys_path[n] = 0;
					if (!sys_path || read_loop(fd, sys_path, n)<0) {
						free(sys_path);
						sys_path = "";
					}
					close(fd);
				} else if (errno != ENOENT) {
					sys_path = "";
				}
			}
			if (!sys_path) sys_path = "/lib:/usr/local/lib:/usr/lib";
			fd = path_open_library(name, sys_path, buf, sizeof buf);
		}
		pathname = buf;
	}
	if (fd < 0) return 0;
	if (fstat(fd, &st) < 0) {
		close(fd);
		return 0;
	}
	for (p=head->next; p; p=p->next) {
		if (p->dev == st.st_dev && p->ino == st.st_ino) {
			/* If this library was previously loaded with a
			 * pathname but a search found the same inode,
			 * setup its shortname so it can be found by name. */
			if (!p->shortname && pathname != name)
				p->shortname = strrchr(p->name, '/')+1;
			close(fd);
			return p;
		}
	}
	map = noload ? 0 : map_library(fd, &temp_dso);
	close(fd);
	if (!map) return 0;

	/* Avoid the danger of getting two versions of libc mapped into the
	 * same process when an absolute pathname was used. The symbols
	 * checked are chosen to catch both musl and glibc, and to avoid
	 * false positives from interposition-hack libraries. */
	decode_dyn(&temp_dso);
	if (find_sym(&temp_dso, "__libc_start_main", 1).sym &&
	    find_sym(&temp_dso, "stdin", 1).sym) {
		unmap_library(&temp_dso);
		return load_library(STRINGIFY(LIBC_SONAME), needed_by);
	}
	/* Past this point, if we haven't reached runtime yet, ldso has
	 * committed either to use the mapped library or to abort execution.
	 * Unmapping is not possible, so we can safely reclaim gaps. */
	if (!runtime) reclaim_gaps(&temp_dso);

	/* Allocate storage for the new DSO. When there is TLS, this
	 * storage must include a reservation for all pre-existing
	 * threads to obtain copies of both the new TLS, and an
	 * extended DTV capable of storing an additional slot for
	 * the newly-loaded DSO. */
	alloc_size = sizeof *p + strlen(pathname) + 1;
	if (runtime && temp_dso.tls.image) {
		size_t per_th = temp_dso.tls.size + temp_dso.tls.align
			+ sizeof(void *) * (tls_cnt+3);
		n_th = libc.threads_minus_1 + 1;
		if (n_th > SSIZE_MAX / per_th) alloc_size = SIZE_MAX;
		else alloc_size += n_th * per_th;
	}
	p = calloc(1, alloc_size);
	if (!p) {
		unmap_library(&temp_dso);
		return 0;
	}
	memcpy(p, &temp_dso, sizeof temp_dso);
	p->dev = st.st_dev;
	p->ino = st.st_ino;
	p->needed_by = needed_by;
	p->name = p->buf;
	p->runtime_loaded = runtime;
	strcpy(p->name, pathname);
	/* Add a shortname only if name arg was not an explicit pathname. */
	if (pathname != name) p->shortname = strrchr(p->name, '/')+1;
	if (p->tls.image) {
		p->tls_id = ++tls_cnt;
		tls_align = MAXP2(tls_align, p->tls.align);
#ifdef TLS_ABOVE_TP
		p->tls.offset = tls_offset + ( (p->tls.align-1) &
			(-tls_offset + (uintptr_t)p->tls.image) );
		tls_offset = p->tls.offset + p->tls.size;
#else
		tls_offset += p->tls.size + p->tls.align - 1;
		tls_offset -= (tls_offset + (uintptr_t)p->tls.image)
			& (p->tls.align-1);
		p->tls.offset = tls_offset;
#endif
		p->new_dtv = (void *)(-sizeof(size_t) &
			(uintptr_t)(p->name+strlen(p->name)+sizeof(size_t)));
		p->new_tls = (void *)(p->new_dtv + n_th*(tls_cnt+1));
		if (tls_tail) tls_tail->next = &p->tls;
		else libc.tls_head = &p->tls;
		tls_tail = &p->tls;
	}

	tail->next = p;
	p->prev = tail;
	tail = p;

	if (DL_FDPIC) makefuncdescs(p);

	if (ldd_mode) dprintf(1, "\t%s => %s (%p)\n", name, pathname, p->base);

	return p;
}

static void load_direct_deps(struct dso *p)
{
	size_t i, cnt=0;

	if (p->deps) return;
	/* For head, all preloads are direct pseudo-dependencies.
	 * Count and include them now to avoid realloc later. */
	if (p==head) for (struct dso *q=p->next; q; q=q->next)
		cnt++;
	for (i=0; p->dynv[i]; i+=2)
		if (p->dynv[i] == DT_NEEDED) cnt++;
	/* Use builtin buffer for apps with no external deps, to
	 * preserve property of no runtime failure paths. */
	p->deps = (p==head && cnt<2) ? builtin_deps :
		calloc(cnt+1, sizeof *p->deps);
	if (!p->deps) {
		error("Error loading dependencies for %s", p->name);
		if (runtime) longjmp(*rtld_fail, 1);
	}
	cnt=0;
	if (p==head) for (struct dso *q=p->next; q; q=q->next)
		p->deps[cnt++] = q;
	for (i=0; p->dynv[i]; i+=2) {
		if (p->dynv[i] != DT_NEEDED) continue;
		struct dso *dep = load_library(p->strings + p->dynv[i+1], p);
		if (!dep) {
			error("Error loading shared library %s: %m (needed by %s)",
				p->strings + p->dynv[i+1], p->name);
			if (runtime) longjmp(*rtld_fail, 1);
			continue;
		}
		p->deps[cnt++] = dep;
	}
	p->deps[cnt] = 0;
	p->ndeps_direct = cnt;
}

static void load_deps(struct dso *p)
{
	if (p->deps) return;
	for (; p; p=p->next)
		load_direct_deps(p);
}

static void extend_bfs_deps(struct dso *p)
{
	size_t i, j, cnt, ndeps_all;
	struct dso **tmp;

	/* Can't use realloc if the original p->deps was allocated at
	 * program entry and malloc has been replaced, or if it's
	 * the builtin non-allocated trivial main program deps array. */
	int no_realloc = (__malloc_replaced && !p->runtime_loaded)
		|| p->deps == builtin_deps;

	if (p->bfs_built) return;
	ndeps_all = p->ndeps_direct;

	/* Mark existing (direct) deps so they won't be duplicated. */
	for (i=0; p->deps[i]; i++)
		p->deps[i]->mark = 1;

	/* For each dependency already in the list, copy its list of direct
	 * dependencies to the list, excluding any items already in the
	 * list. Note that the list this loop iterates over will grow during
	 * the loop, but since duplicates are excluded, growth is bounded. */
	for (i=0; p->deps[i]; i++) {
		struct dso *dep = p->deps[i];
		for (j=cnt=0; j<dep->ndeps_direct; j++)
			if (!dep->deps[j]->mark) cnt++;
		tmp = no_realloc ? 
			malloc(sizeof(*tmp) * (ndeps_all+cnt+1)) :
			realloc(p->deps, sizeof(*tmp) * (ndeps_all+cnt+1));
		if (!tmp) {
			error("Error recording dependencies for %s", p->name);
			if (runtime) longjmp(*rtld_fail, 1);
			continue;
		}
		if (no_realloc) {
			memcpy(tmp, p->deps, sizeof(*tmp) * (ndeps_all+1));
			no_realloc = 0;
		}
		p->deps = tmp;
		for (j=0; j<dep->ndeps_direct; j++) {
			if (dep->deps[j]->mark) continue;
			dep->deps[j]->mark = 1;
			p->deps[ndeps_all++] = dep->deps[j];
		}
		p->deps[ndeps_all] = 0;
	}
	p->bfs_built = 1;
	for (p=head; p; p=p->next)
		p->mark = 0;
}

static void load_preload(char *s)
{
	int tmp;
	char *z;
	for (z=s; *z; s=z) {
		for (   ; *s && (isspace(*s) || *s==':'); s++);
		for (z=s; *z && !isspace(*z) && *z!=':'; z++);
		tmp = *z;
		*z = 0;
		load_library(s, 0);
		*z = tmp;
	}
}

static void add_syms(struct dso *p)
{
	if (!p->syms_next && syms_tail != p) {
		syms_tail->syms_next = p;
		syms_tail = p;
	}
}

static void revert_syms(struct dso *old_tail)
{
	struct dso *p, *next;
	/* Chop off the tail of the list of dsos that participate in
	 * the global symbol table, reverting them to RTLD_LOCAL. */
	for (p=old_tail; p; p=next) {
		next = p->syms_next;
		p->syms_next = 0;
	}
	syms_tail = old_tail;
}

static void do_mips_relocs(struct dso *p, size_t *got)
{
	size_t i, j, rel[2];
	unsigned char *base = p->base;
	i=0; search_vec(p->dynv, &i, DT_MIPS_LOCAL_GOTNO);
	if (p==&ldso) {
		got += i;
	} else {
		while (i--) *got++ += (size_t)base;
	}
	j=0; search_vec(p->dynv, &j, DT_MIPS_GOTSYM);
	i=0; search_vec(p->dynv, &i, DT_MIPS_SYMTABNO);
	Sym *sym = p->syms + j;
	rel[0] = (unsigned char *)got - base;
	for (i-=j; i; i--, sym++, rel[0]+=sizeof(size_t)) {
		rel[1] = R_INFO(sym-p->syms, R_MIPS_JUMP_SLOT);
		do_relocs(p, rel, sizeof rel, 2);
	}
}

static void reloc_all(struct dso *p)
{
	size_t dyn[DYN_CNT];
	for (; p; p=p->next) {
		if (p->relocated) continue;
		decode_vec(p->dynv, dyn, DYN_CNT);
		if (NEED_MIPS_GOT_RELOCS)
			do_mips_relocs(p, laddr(p, dyn[DT_PLTGOT]));
		do_relocs(p, laddr(p, dyn[DT_JMPREL]), dyn[DT_PLTRELSZ],
			2+(dyn[DT_PLTREL]==DT_RELA));
		do_relocs(p, laddr(p, dyn[DT_REL]), dyn[DT_RELSZ], 2);
		do_relocs(p, laddr(p, dyn[DT_RELA]), dyn[DT_RELASZ], 3);
		if (!DL_FDPIC)
			do_relr_relocs(p, laddr(p, dyn[DT_RELR]), dyn[DT_RELRSZ]);

		if (head != &ldso && p->relro_start != p->relro_end) {
			long ret = __syscall(SYS_mprotect, laddr(p, p->relro_start),
				p->relro_end-p->relro_start, PROT_READ);
			if (ret != 0 && ret != -ENOSYS) {
				error("Error relocating %s: RELRO protection failed: %m",
					p->name);
				if (runtime) longjmp(*rtld_fail, 1);
			}
		}

		p->relocated = 1;
	}
}

static void kernel_mapped_dso(struct dso *p)
{
	size_t min_addr = -1, max_addr = 0, cnt;
	Phdr *ph = p->phdr;
	for (cnt = p->phnum; cnt--; ph = (void *)((char *)ph + p->phentsize)) {
		if (ph->p_type == PT_DYNAMIC) {
			p->dynv = laddr(p, ph->p_vaddr);
		} else if (ph->p_type == PT_GNU_RELRO) {
			p->relro_start = ph->p_vaddr & -PAGE_SIZE;
			p->relro_end = (ph->p_vaddr + ph->p_memsz) & -PAGE_SIZE;
		} else if (ph->p_type == PT_GNU_STACK) {
			if (!runtime && ph->p_memsz > __default_stacksize) {
				__default_stacksize =
					ph->p_memsz < DEFAULT_STACK_MAX ?
					ph->p_memsz : DEFAULT_STACK_MAX;
			}
		}
		if (ph->p_type != PT_LOAD) continue;
		if (ph->p_vaddr < min_addr)
			min_addr = ph->p_vaddr;
		if (ph->p_vaddr+ph->p_memsz > max_addr)
			max_addr = ph->p_vaddr+ph->p_memsz;
	}
	min_addr &= -PAGE_SIZE;
	max_addr = (max_addr + PAGE_SIZE-1) & -PAGE_SIZE;
	p->map = p->base + min_addr;
	p->map_len = max_addr - min_addr;
	p->kernel_mapped = 1;
}

void __libc_exit_fini()
{
	struct dso *p;
	size_t dyn[DYN_CNT];
	pthread_t self = __pthread_self();

	/* Take both locks before setting shutting_down, so that
	 * either lock is sufficient to read its value. The lock
	 * order matches that in dlopen to avoid deadlock. */
	pthread_rwlock_wrlock(&lock);
	pthread_mutex_lock(&init_fini_lock);
	shutting_down = 1;
	pthread_rwlock_unlock(&lock);
	for (p=fini_head; p; p=p->fini_next) {
		while (p->ctor_visitor && p->ctor_visitor!=self)
			pthread_cond_wait(&ctor_cond, &init_fini_lock);
		if (!p->constructed) continue;
		decode_vec(p->dynv, dyn, DYN_CNT);
		if (dyn[0] & (1<<DT_FINI_ARRAY)) {
			size_t n = dyn[DT_FINI_ARRAYSZ]/sizeof(size_t);
			size_t *fn = (size_t *)laddr(p, dyn[DT_FINI_ARRAY])+n;
			while (n--) ((void (*)(void))*--fn)();
		}
#ifndef NO_LEGACY_INITFINI
		if ((dyn[0] & (1<<DT_FINI)) && dyn[DT_FINI])
			fpaddr(p, dyn[DT_FINI])();
#endif
	}
}

void __ldso_atfork(int who)
{
	if (who<0) {
		pthread_rwlock_wrlock(&lock);
		pthread_mutex_lock(&init_fini_lock);
	} else {
		pthread_mutex_unlock(&init_fini_lock);
		pthread_rwlock_unlock(&lock);
	}
}

static struct dso **queue_ctors(struct dso *dso)
{
	size_t cnt, qpos, spos, i;
	struct dso *p, **queue, **stack;

	if (ldd_mode) return 0;

	/* Bound on queue size is the total number of indirect deps.
	 * If a bfs deps list was built, we can use it. Otherwise,
	 * bound by the total number of DSOs, which is always safe and
	 * is reasonable we use it (for main app at startup). */
	if (dso->bfs_built) {
		for (cnt=0; dso->deps[cnt]; cnt++)
			dso->deps[cnt]->mark = 0;
		cnt++; /* self, not included in deps */
	} else {
		for (cnt=0, p=head; p; cnt++, p=p->next)
			p->mark = 0;
	}
	cnt++; /* termination slot */
	if (dso==head && cnt <= countof(builtin_ctor_queue))
		queue = builtin_ctor_queue;
	else
		queue = calloc(cnt, sizeof *queue);

	if (!queue) {
		error("Error allocating constructor queue: %m\n");
		if (runtime) longjmp(*rtld_fail, 1);
		return 0;
	}

	/* Opposite ends of the allocated buffer serve as an output queue
	 * and a working stack. Setup initial stack with just the argument
	 * dso and initial queue empty... */
	stack = queue;
	qpos = 0;
	spos = cnt;
	stack[--spos] = dso;
	dso->next_dep = 0;
	dso->mark = 1;

	/* Then perform pseudo-DFS sort, but ignoring circular deps. */
	while (spos<cnt) {
		p = stack[spos++];
		while (p->next_dep < p->ndeps_direct) {
			if (p->deps[p->next_dep]->mark) {
				p->next_dep++;
			} else {
				stack[--spos] = p;
				p = p->deps[p->next_dep];
				p->next_dep = 0;
				p->mark = 1;
			}
		}
		queue[qpos++] = p;
	}
	queue[qpos] = 0;
	for (i=0; i<qpos; i++) queue[i]->mark = 0;
	for (i=0; i<qpos; i++)
		if (queue[i]->ctor_visitor && queue[i]->ctor_visitor->tid < 0) {
			error("State of %s is inconsistent due to multithreaded fork\n",
				queue[i]->name);
			free(queue);
			if (runtime) longjmp(*rtld_fail, 1);
		}

	return queue;
}

static void do_init_fini(struct dso **queue)
{
	struct dso *p;
	size_t dyn[DYN_CNT], i;
	pthread_t self = __pthread_self();

	pthread_mutex_lock(&init_fini_lock);
	for (i=0; (p=queue[i]); i++) {
		while ((p->ctor_visitor && p->ctor_visitor!=self) || shutting_down)
			pthread_cond_wait(&ctor_cond, &init_fini_lock);
		if (p->ctor_visitor || p->constructed)
			continue;
		p->ctor_visitor = self;
		
		decode_vec(p->dynv, dyn, DYN_CNT);
		if (dyn[0] & ((1<<DT_FINI) | (1<<DT_FINI_ARRAY))) {
			p->fini_next = fini_head;
			fini_head = p;
		}

		pthread_mutex_unlock(&init_fini_lock);

#ifndef NO_LEGACY_INITFINI
		if ((dyn[0] & (1<<DT_INIT)) && dyn[DT_INIT])
			fpaddr(p, dyn[DT_INIT])();
#endif
		if (dyn[0] & (1<<DT_INIT_ARRAY)) {
			size_t n = dyn[DT_INIT_ARRAYSZ]/sizeof(size_t);
			size_t *fn = laddr(p, dyn[DT_INIT_ARRAY]);
			while (n--) ((void (*)(void))*fn++)();
		}

		pthread_mutex_lock(&init_fini_lock);
		p->ctor_visitor = 0;
		p->constructed = 1;
		pthread_cond_broadcast(&ctor_cond);
	}
	pthread_mutex_unlock(&init_fini_lock);
}

void __libc_start_init(void)
{
	do_init_fini(main_ctor_queue);
	if (!__malloc_replaced && main_ctor_queue != builtin_ctor_queue)
		free(main_ctor_queue);
	main_ctor_queue = 0;
}

static void dl_debug_state(void)
{
	if (exe_dl_debug_state)
		exe_dl_debug_state();
}

weak_alias(dl_debug_state, _dl_debug_state);

void __init_tls(size_t *auxv)
{
}

static void update_tls_size()
{
	libc.tls_cnt = tls_cnt;
	libc.tls_align = tls_align;
	libc.tls_size = ALIGN(
		(1+tls_cnt) * sizeof(void *) +
		tls_offset +
		sizeof(struct pthread) +
		tls_align * 2,
	tls_align);
}

static void install_new_tls(void)
{
	sigset_t set;
	pthread_t self = __pthread_self(), td;
	struct dso *dtv_provider = container_of(tls_tail, struct dso, tls);
	uintptr_t (*newdtv)[tls_cnt+1] = (void *)dtv_provider->new_dtv;
	struct dso *p;
	size_t i, j;
	size_t old_cnt = self->dtv[0];

	__block_app_sigs(&set);
	__tl_lock();
	/* Copy existing dtv contents from all existing threads. */
	for (i=0, td=self; !i || td!=self; i++, td=td->next) {
		memcpy(newdtv+i, td->dtv,
			(old_cnt+1)*sizeof(uintptr_t));
		newdtv[i][0] = tls_cnt;
	}
	/* Install new dtls into the enlarged, uninstalled dtv copies. */
	for (p=head; ; p=p->next) {
		if (p->tls_id <= old_cnt) continue;
		unsigned char *mem = p->new_tls;
		for (j=0; j<i; j++) {
			unsigned char *new = mem;
			new += ((uintptr_t)p->tls.image - (uintptr_t)mem)
				& (p->tls.align-1);
			memcpy(new, p->tls.image, p->tls.len);
			newdtv[j][p->tls_id] =
				(uintptr_t)new + DTP_OFFSET;
			mem += p->tls.size + p->tls.align;
		}
		if (p->tls_id == tls_cnt) break;
	}

	/* Broadcast barrier to ensure contents of new dtv is visible
	 * if the new dtv pointer is. The __membarrier function has a
	 * fallback emulation using signals for kernels that lack the
	 * feature at the syscall level. */

	__membarrier(MEMBARRIER_CMD_PRIVATE_EXPEDITED, 0);

	/* Install new dtv for each thread. */
	for (j=0, td=self; !j || td!=self; j++, td=td->next) {
		td->dtv = newdtv[j];
	}

	__tl_unlock();
	__restore_sigs(&set);
}

/* Stage 1 of the dynamic linker is defined in dlstart.c. It calls the
 * following stage 2 and stage 3 functions via primitive symbolic lookup
 * since it does not have access to their addresses to begin with. */

/* Stage 2 of the dynamic linker is called after relative relocations 
 * have been processed. It can make function calls to static functions
 * and access string literals and static data, but cannot use extern
 * symbols. Its job is to perform symbolic relocations on the dynamic
 * linker itself, but some of the relocations performed may need to be
 * replaced later due to copy relocations in the main program. */

hidden void __dls2(unsigned char *base, size_t *sp)
{
	size_t *auxv;
	for (auxv=sp+1+*sp+1; *auxv; auxv++);
	auxv++;
	if (DL_FDPIC) {
		void *p1 = (void *)sp[-2];
		void *p2 = (void *)sp[-1];
		if (!p1) {
			size_t aux[AUX_CNT];
			decode_vec(auxv, aux, AUX_CNT);
			if (aux[AT_BASE]) ldso.base = (void *)aux[AT_BASE];
			else ldso.base = (void *)(aux[AT_PHDR] & -4096);
		}
		app_loadmap = p2 ? p1 : 0;
		ldso.loadmap = p2 ? p2 : p1;
		ldso.base = laddr(&ldso, 0);
	} else {
		ldso.base = base;
	}
	Ehdr *ehdr = __ehdr_start ? (void *)__ehdr_start : (void *)ldso.base;
	ldso.name = ldso.shortname = STRINGIFY(LIBC_SONAME);
	ldso.phnum = ehdr->e_phnum;
	ldso.phdr = laddr(&ldso, ehdr->e_phoff);
	ldso.phentsize = ehdr->e_phentsize;
	ldso.elfmachine = ehdr->e_machine;
	ldso.elfclass = ehdr->e_ident[EI_CLASS];
	search_vec(auxv, &ldso_page_size, AT_PAGESZ);
	kernel_mapped_dso(&ldso);
	decode_dyn(&ldso);

	if (DL_FDPIC) makefuncdescs(&ldso);

	/* Prepare storage for to save clobbered REL addends so they
	 * can be reused in stage 3. There should be very few. If
	 * something goes wrong and there are a huge number, abort
	 * instead of risking stack overflow. */
	size_t dyn[DYN_CNT];
	decode_vec(ldso.dynv, dyn, DYN_CNT);
	size_t *rel = laddr(&ldso, dyn[DT_REL]);
	size_t rel_size = dyn[DT_RELSZ];
	size_t symbolic_rel_cnt = 0;
	apply_addends_to = rel;
	for (; rel_size; rel+=2, rel_size-=2*sizeof(size_t))
		if (!IS_RELATIVE(rel[1], ldso.syms)) symbolic_rel_cnt++;
	if (symbolic_rel_cnt >= ADDEND_LIMIT) a_crash();
	size_t addends[symbolic_rel_cnt+1];
	saved_addends = addends;

	head = &ldso;
	reloc_all(&ldso);

	ldso.relocated = 0;

	/* Call dynamic linker stage-2b, __dls2b, looking it up
	 * symbolically as a barrier against moving the address
	 * load across the above relocation processing. */
	struct symdef dls2b_def = find_sym(&ldso, "__dls2b", 0);
	if (DL_FDPIC) ((stage3_func)&ldso.funcdescs[dls2b_def.sym-ldso.syms])(sp, auxv);
	else ((stage3_func)laddr(&ldso, dls2b_def.sym->st_value))(sp, auxv);
}

/* Stage 2b sets up a valid thread pointer, which requires relocations
 * completed in stage 2, and on which stage 3 is permitted to depend.
 * This is done as a separate stage, with symbolic lookup as a barrier,
 * so that loads of the thread pointer and &errno can be pure/const and
 * thereby hoistable. */

void __dls2b(size_t *sp, size_t *auxv)
{
	/* Setup early thread pointer in builtin_tls for ldso/libc itself to
	 * use during dynamic linking. If possible it will also serve as the
	 * thread pointer at runtime. */
	search_vec(auxv, &__hwcap, AT_HWCAP);
	libc.auxv = auxv;
	libc.tls_size = sizeof builtin_tls;
	libc.tls_align = tls_align;
	if (__init_tp(__copy_tls((void *)builtin_tls)) < 0) {
		a_crash();
	}

	struct symdef dls3_def = find_sym(&ldso, "__dls3", 0);
	if (DL_FDPIC) ((stage3_func)&ldso.funcdescs[dls3_def.sym-ldso.syms])(sp, auxv);
	else ((stage3_func)laddr(&ldso, dls3_def.sym->st_value))(sp, auxv);
}

/* Stage 3 of the dynamic linker is called with the dynamic linker/libc
 * fully functional. Its job is to load (if not already loaded) and
 * process dependencies and relocations for the main application and
 * transfer control to its entry point. */

void __dls3(size_t *sp, size_t *auxv)
{
	static struct dso app, vdso;
	size_t aux[AUX_CNT];
	size_t i;
	char *env_preload=0;
	char *replace_argv0=0;
	size_t vdso_base;
	int argc = *sp;
	char **argv = (void *)(sp+1);
	char **argv_orig = argv;
	char **envp = argv+argc+1;

	/* Find aux vector just past environ[] and use it to initialize
	 * global data that may be needed before we can make syscalls. */
	__environ = envp;
	decode_vec(auxv, aux, AUX_CNT);
	search_vec(auxv, &__sysinfo, AT_SYSINFO);
	__pthread_self()->sysinfo = __sysinfo;
	libc.page_size = aux[AT_PAGESZ];
	libc.secure = ((aux[0]&0x7800)!=0x7800 || aux[AT_UID]!=aux[AT_EUID]
		|| aux[AT_GID]!=aux[AT_EGID] || aux[AT_SECURE]);

	/* Only trust user/env if kernel says we're not suid/sgid */
	if (!libc.secure) {
		env_path = getenv("LD_LIBRARY_PATH");
		env_preload = getenv("LD_PRELOAD");
	}

	/* Activate error handler function */
	error = error_impl;

	/* If the main program was already loaded by the kernel,
	 * AT_PHDR will point to some location other than the dynamic
	 * linker's program headers. */
	if (aux[AT_PHDR] != (size_t)ldso.phdr) {
		size_t interp_off = 0;
		size_t tls_image = 0;
		/* Find load address of the main program, via AT_PHDR vs PT_PHDR. */
		Phdr *phdr = app.phdr = (void *)aux[AT_PHDR];
		app.phnum = aux[AT_PHNUM];
		app.phentsize = aux[AT_PHENT];
		for (i=aux[AT_PHNUM]; i; i--, phdr=(void *)((char *)phdr + aux[AT_PHENT])) {
			if (phdr->p_type == PT_PHDR)
				app.base = (void *)(aux[AT_PHDR] - phdr->p_vaddr);
			else if (phdr->p_type == PT_INTERP)
				interp_off = (size_t)phdr->p_vaddr;
			else if (phdr->p_type == PT_TLS) {
				tls_image = phdr->p_vaddr;
				app.tls.len = phdr->p_filesz;
				app.tls.size = phdr->p_memsz;
				app.tls.align = phdr->p_align;
			}
		}
		if (DL_FDPIC) app.loadmap = app_loadmap;
		if (app.tls.size) app.tls.image = laddr(&app, tls_image);
		if (interp_off) ldso.name = laddr(&app, interp_off);
		if ((aux[0] & (1UL<<AT_EXECFN))
		    && strncmp((char *)aux[AT_EXECFN], "/proc/", 6))
			app.name = (char *)aux[AT_EXECFN];
		else
			app.name = argv[0];
		kernel_mapped_dso(&app);
	} else {
		int fd;
		char *ldname = argv[0];
		size_t l = strlen(ldname);
		if (l >= 3 && !strcmp(ldname+l-3, "ldd")) ldd_mode = 1;
		argv++;
		while (argv[0] && argv[0][0]=='-' && argv[0][1]=='-') {
			char *opt = argv[0]+2;
			*argv++ = (void *)-1;
			if (!*opt) {
				break;
			} else if (!memcmp(opt, "list", 5)) {
				ldd_mode = 1;
			} else if (!memcmp(opt, "library-path", 12)) {
				if (opt[12]=='=') env_path = opt+13;
				else if (opt[12]) *argv = 0;
				else if (*argv) env_path = *argv++;
			} else if (!memcmp(opt, "preload", 7)) {
				if (opt[7]=='=') env_preload = opt+8;
				else if (opt[7]) *argv = 0;
				else if (*argv) env_preload = *argv++;
			} else if (!memcmp(opt, "argv0", 5)) {
				if (opt[5]=='=') replace_argv0 = opt+6;
				else if (opt[5]) *argv = 0;
				else if (*argv) replace_argv0 = *argv++;
			} else {
				argv[0] = 0;
			}
		}
		argv[-1] = (void *)(argc - (argv-argv_orig));
		if (!argv[0]) {
			dprintf(2, "musl libc (" LDSO_ARCH ")\n"
				"Version %s\n"
				"Dynamic Program Loader\n"
				"Usage: %s [options] [--] pathname%s\n",
				__libc_version, ldname,
				ldd_mode ? "" : " [args]");
			_exit(1);
		}
		fd = open(argv[0], O_RDONLY);
		if (fd < 0) {
			dprintf(2, "%s: cannot load %s: %s\n", ldname, argv[0], strerror(errno));
			_exit(1);
		}
		Ehdr *ehdr = map_library(fd, &app);
		if (!ehdr) {
			dprintf(2, "%s: %s: Not a valid dynamic program\n", ldname, argv[0]);
			_exit(1);
		}
		close(fd);
		ldso.name = ldname;
		app.name = argv[0];
		aux[AT_ENTRY] = (size_t)laddr(&app, ehdr->e_entry);
		/* Find the name that would have been used for the dynamic
		 * linker had ldd not taken its place. */
		if (ldd_mode) {
			for (i=0; i<app.phnum; i++) {
				if (app.phdr[i].p_type == PT_INTERP)
					ldso.name = laddr(&app, app.phdr[i].p_vaddr);
			}
			dprintf(1, "\t%s (%p)\n", ldso.name, ldso.base);
		}
	}
	if (app.tls.size) {
		libc.tls_head = tls_tail = &app.tls;
		app.tls_id = tls_cnt = 1;
#ifdef TLS_ABOVE_TP
		app.tls.offset = GAP_ABOVE_TP;
		app.tls.offset += (-GAP_ABOVE_TP + (uintptr_t)app.tls.image)
			& (app.tls.align-1);
		tls_offset = app.tls.offset + app.tls.size;
#else
		tls_offset = app.tls.offset = app.tls.size
			+ ( -((uintptr_t)app.tls.image + app.tls.size)
			& (app.tls.align-1) );
#endif
		tls_align = MAXP2(tls_align, app.tls.align);
	}
	decode_dyn(&app);
	if (DL_FDPIC) {
		makefuncdescs(&app);
		if (!app.loadmap) {
			app.loadmap = (void *)&app_dummy_loadmap;
			app.loadmap->nsegs = 1;
			app.loadmap->segs[0].addr = (size_t)app.map;
			app.loadmap->segs[0].p_vaddr = (size_t)app.map
				- (size_t)app.base;
			app.loadmap->segs[0].p_memsz = app.map_len;
		}
		argv[-3] = (void *)app.loadmap;
	}

	/* Initial dso chain consists only of the app. */
	head = tail = syms_tail = &app;

	/* Donate unused parts of app and library mapping to malloc */
	reclaim_gaps(&app);
	reclaim_gaps(&ldso);

	/* Load preload/needed libraries, add symbols to global namespace. */
	ldso.deps = (struct dso **)no_deps;
	if (env_preload) load_preload(env_preload);
 	load_deps(&app);
	for (struct dso *p=head; p; p=p->next)
		add_syms(p);

	/* Attach to vdso, if provided by the kernel, last so that it does
	 * not become part of the global namespace.  */
	if (search_vec(auxv, &vdso_base, AT_SYSINFO_EHDR) && vdso_base) {
		Ehdr *ehdr = (void *)vdso_base;
		Phdr *phdr = vdso.phdr = (void *)(vdso_base + ehdr->e_phoff);
		vdso.phnum = ehdr->e_phnum;
		vdso.phentsize = ehdr->e_phentsize;
		for (i=ehdr->e_phnum; i; i--, phdr=(void *)((char *)phdr + ehdr->e_phentsize)) {
			if (phdr->p_type == PT_DYNAMIC)
				vdso.dynv = (void *)(vdso_base + phdr->p_offset);
			if (phdr->p_type == PT_LOAD)
				vdso.base = (void *)(vdso_base - phdr->p_vaddr + phdr->p_offset);
		}
		vdso.name = "";
		vdso.shortname = "linux-gate.so.1";
		vdso.relocated = 1;
		vdso.deps = (struct dso **)no_deps;
		decode_dyn(&vdso);
		vdso.prev = tail;
		tail->next = &vdso;
		tail = &vdso;
	}

	for (i=0; app.dynv[i]; i+=2) {
		if (!DT_DEBUG_INDIRECT && app.dynv[i]==DT_DEBUG)
			app.dynv[i+1] = (size_t)&debug;
		if (DT_DEBUG_INDIRECT && app.dynv[i]==DT_DEBUG_INDIRECT) {
			size_t *ptr = (size_t *) app.dynv[i+1];
			*ptr = (size_t)&debug;
		}
		if (app.dynv[i]==DT_DEBUG_INDIRECT_REL) {
			size_t *ptr = (size_t *)((size_t)&app.dynv[i] + app.dynv[i+1]);
			*ptr = (size_t)&debug;
		}
	}

	/* This must be done before final relocations, since it calls
	 * malloc, which may be provided by the application. Calling any
	 * application code prior to the jump to its entry point is not
	 * valid in our model and does not work with FDPIC, where there
	 * are additional relocation-like fixups that only the entry point
	 * code can see to perform. */
	main_ctor_queue = queue_ctors(&app);

	/* Initial TLS must also be allocated before final relocations
	 * might result in calloc being a call to application code. */
	update_tls_size();
	void *initial_tls = builtin_tls;
	if (libc.tls_size > sizeof builtin_tls || tls_align > MIN_TLS_ALIGN) {
		initial_tls = calloc(libc.tls_size, 1);
		if (!initial_tls) {
			dprintf(2, "%s: Error getting %zu bytes thread-local storage: %m\n",
				argv[0], libc.tls_size);
			_exit(127);
		}
	}
	static_tls_cnt = tls_cnt;

	/* The main program must be relocated LAST since it may contain
	 * copy relocations which depend on libraries' relocations. */
	reloc_all(app.next);
	reloc_all(&app);

	/* Actual copying to new TLS needs to happen after relocations,
	 * since the TLS images might have contained relocated addresses. */
	if (initial_tls != builtin_tls) {
		if (__init_tp(__copy_tls(initial_tls)) < 0) {
			a_crash();
		}
	} else {
		size_t tmp_tls_size = libc.tls_size;
		pthread_t self = __pthread_self();
		/* Temporarily set the tls size to the full size of
		 * builtin_tls so that __copy_tls will use the same layout
		 * as it did for before. Then check, just to be safe. */
		libc.tls_size = sizeof builtin_tls;
		if (__copy_tls((void*)builtin_tls) != self) a_crash();
		libc.tls_size = tmp_tls_size;
	}

	if (ldso_fail) _exit(127);
	if (ldd_mode) _exit(0);

	/* Determine if malloc was interposed by a replacement implementation
	 * so that calloc and the memalign family can harden against the
	 * possibility of incomplete replacement. */
	if (find_sym(head, "malloc", 1).dso != &ldso)
		__malloc_replaced = 1;
	if (find_sym(head, "aligned_alloc", 1).dso != &ldso)
		__aligned_alloc_replaced = 1;

	/* Determine if another DSO is providing the _dl_debug_state symbol
	 * and forward calls to it. */
	struct symdef debug_sym = find_sym(head, "_dl_debug_state", 1);
	if (debug_sym.dso != &ldso)
		exe_dl_debug_state = (void (*)(void))laddr(debug_sym.dso, debug_sym.sym->st_value);

	/* Switch to runtime mode: any further failures in the dynamic
	 * linker are a reportable failure rather than a fatal startup
	 * error. */
	runtime = 1;

	debug.ver = 1;
	debug.bp = dl_debug_state;
	debug.head = head;
	debug.base = ldso.base;
	debug.state = RT_CONSISTENT;
	_dl_debug_state();

	if (replace_argv0) argv[0] = replace_argv0;

	errno = 0;

	CRTJMP((void *)aux[AT_ENTRY], argv-1);
	for(;;);
}

static void prepare_lazy(struct dso *p)
{
	size_t dyn[DYN_CNT], n, flags1=0;
	decode_vec(p->dynv, dyn, DYN_CNT);
	search_vec(p->dynv, &flags1, DT_FLAGS_1);
	if (dyn[DT_BIND_NOW] || (dyn[DT_FLAGS] & DF_BIND_NOW) || (flags1 & DF_1_NOW))
		return;
	n = dyn[DT_RELSZ]/2 + dyn[DT_RELASZ]/3 + dyn[DT_PLTRELSZ]/2 + 1;
	if (NEED_MIPS_GOT_RELOCS) {
		size_t j=0; search_vec(p->dynv, &j, DT_MIPS_GOTSYM);
		size_t i=0; search_vec(p->dynv, &i, DT_MIPS_SYMTABNO);
		n += i-j;
	}
	p->lazy = calloc(n, 3*sizeof(size_t));
	if (!p->lazy) {
		error("Error preparing lazy relocation for %s: %m", p->name);
		longjmp(*rtld_fail, 1);
	}
	p->lazy_next = lazy_head;
	lazy_head = p;
}

void *dlopen(const char *file, int mode)
{
	struct dso *volatile p, *orig_tail, *orig_syms_tail, *orig_lazy_head, *next;
	struct tls_module *orig_tls_tail;
	size_t orig_tls_cnt, orig_tls_offset, orig_tls_align;
	size_t i;
	int cs;
	jmp_buf jb;
	struct dso **volatile ctor_queue = 0;

	if (!file) return head;

	pthread_setcancelstate(PTHREAD_CANCEL_DISABLE, &cs);
	pthread_rwlock_wrlock(&lock);
	__inhibit_ptc();

	debug.state = RT_ADD;
	_dl_debug_state();

	p = 0;
	if (shutting_down) {
		error("Cannot dlopen while program is exiting.");
		goto end;
	}
	orig_tls_tail = tls_tail;
	orig_tls_cnt = tls_cnt;
	orig_tls_offset = tls_offset;
	orig_tls_align = tls_align;
	orig_lazy_head = lazy_head;
	orig_syms_tail = syms_tail;
	orig_tail = tail;
	noload = mode & RTLD_NOLOAD;

	rtld_fail = &jb;
	if (setjmp(*rtld_fail)) {
		/* Clean up anything new that was (partially) loaded */
		revert_syms(orig_syms_tail);
		for (p=orig_tail->next; p; p=next) {
			next = p->next;
			while (p->td_index) {
				void *tmp = p->td_index->next;
				free(p->td_index);
				p->td_index = tmp;
			}
			free(p->funcdescs);
			if (p->rpath != p->rpath_orig)
				free(p->rpath);
			free(p->deps);
			unmap_library(p);
			free(p);
		}
		free(ctor_queue);
		ctor_queue = 0;
		if (!orig_tls_tail) libc.tls_head = 0;
		tls_tail = orig_tls_tail;
		if (tls_tail) tls_tail->next = 0;
		tls_cnt = orig_tls_cnt;
		tls_offset = orig_tls_offset;
		tls_align = orig_tls_align;
		lazy_head = orig_lazy_head;
		tail = orig_tail;
		tail->next = 0;
		p = 0;
		goto end;
	} else p = load_library(file, head);

	if (!p) {
		error(noload ?
			"Library %s is not already loaded" :
			"Error loading shared library %s: %m",
			file);
		goto end;
	}

	/* First load handling */
	load_deps(p);
	extend_bfs_deps(p);
	pthread_mutex_lock(&init_fini_lock);
	int constructed = p->constructed;
	pthread_mutex_unlock(&init_fini_lock);
	if (!constructed) ctor_queue = queue_ctors(p);
	if (!p->relocated && (mode & RTLD_LAZY)) {
		prepare_lazy(p);
		for (i=0; p->deps[i]; i++)
			if (!p->deps[i]->relocated)
				prepare_lazy(p->deps[i]);
	}
	if (!p->relocated || (mode & RTLD_GLOBAL)) {
		/* Make new symbols global, at least temporarily, so we can do
		 * relocations. If not RTLD_GLOBAL, this is reverted below. */
		add_syms(p);
		for (i=0; p->deps[i]; i++)
			add_syms(p->deps[i]);
	}
	if (!p->relocated) {
		reloc_all(p);
	}

	/* If RTLD_GLOBAL was not specified, undo any new additions
	 * to the global symbol table. This is a nop if the library was
	 * previously loaded and already global. */
	if (!(mode & RTLD_GLOBAL))
		revert_syms(orig_syms_tail);

	/* Processing of deferred lazy relocations must not happen until
	 * the new libraries are committed; otherwise we could end up with
	 * relocations resolved to symbol definitions that get removed. */
	redo_lazy_relocs();

	update_tls_size();
	if (tls_cnt != orig_tls_cnt)
		install_new_tls();
	orig_tail = tail;
end:
	debug.state = RT_CONSISTENT;
	_dl_debug_state();
	__release_ptc();
	if (p) gencnt++;
	pthread_rwlock_unlock(&lock);
	if (ctor_queue) {
		do_init_fini(ctor_queue);
		free(ctor_queue);
	}
	pthread_setcancelstate(cs, 0);
	return p;
}

hidden int __dl_invalid_handle(void *h)
{
	struct dso *p;
	for (p=head; p; p=p->next) if (h==p) return 0;
	error("Invalid library handle %p", (void *)h);
	return 1;
}

static void *addr2dso(size_t a)
{
	struct dso *p;
	size_t i;
	if (DL_FDPIC) for (p=head; p; p=p->next) {
		i = count_syms(p);
		if (a-(size_t)p->funcdescs < i*sizeof(*p->funcdescs))
			return p;
	}
	for (p=head; p; p=p->next) {
		if (DL_FDPIC && p->loadmap) {
			for (i=0; i<p->loadmap->nsegs; i++) {
				if (a-p->loadmap->segs[i].p_vaddr
				    < p->loadmap->segs[i].p_memsz)
					return p;
			}
		} else {
			Phdr *ph = p->phdr;
			size_t phcnt = p->phnum;
			size_t entsz = p->phentsize;
			size_t base = (size_t)p->base;
			for (; phcnt--; ph=(void *)((char *)ph+entsz)) {
				if (ph->p_type != PT_LOAD) continue;
				if (a-base-ph->p_vaddr < ph->p_memsz)
					return p;
			}
			if (a-(size_t)p->map < p->map_len)
				return 0;
		}
	}
	return 0;
}

static void *do_dlsym(struct dso *p, const char *s, void *ra)
{
	int use_deps = 0;
	if (p == head || p == RTLD_DEFAULT) {
		p = head;
	} else if (p == RTLD_NEXT) {
		p = addr2dso((size_t)ra);
		if (!p) p=head;
		p = p->next;
	} else if (__dl_invalid_handle(p)) {
		return 0;
	} else
		use_deps = 1;
	struct symdef def = find_sym2(p, s, 0, use_deps);
	if (!def.sym) {
		error("Symbol not found: %s", s);
		return 0;
	}
	if ((def.sym->st_info&0xf) == STT_TLS)
		return __tls_get_addr((tls_mod_off_t []){def.dso->tls_id, def.sym->st_value-DTP_OFFSET});
	if (DL_FDPIC && (def.sym->st_info&0xf) == STT_FUNC)
		return def.dso->funcdescs + (def.sym - def.dso->syms);
	return laddr(def.dso, def.sym->st_value);
}

int dladdr(const void *addr_arg, Dl_info *info)
{
	size_t addr = (size_t)addr_arg;
	struct dso *p;
	Sym *sym, *bestsym;
	uint32_t nsym;
	char *strings;
	size_t best = 0;
	size_t besterr = -1;

	pthread_rwlock_rdlock(&lock);
	p = addr2dso(addr);
	pthread_rwlock_unlock(&lock);

	if (!p) return 0;

	sym = p->syms;
	strings = p->strings;
	nsym = count_syms(p);

	if (DL_FDPIC) {
		size_t idx = (addr-(size_t)p->funcdescs)
			/ sizeof(*p->funcdescs);
		if (idx < nsym && (sym[idx].st_info&0xf) == STT_FUNC) {
			best = (size_t)(p->funcdescs + idx);
			bestsym = sym + idx;
			besterr = 0;
		}
	}

	if (!best) for (; nsym; nsym--, sym++) {
		if (sym->st_value
		 && (1<<(sym->st_info&0xf) & OK_TYPES)
		 && (1<<(sym->st_info>>4) & OK_BINDS)) {
			size_t symaddr = (size_t)laddr(p, sym->st_value);
			if (symaddr > addr || symaddr <= best)
				continue;
			best = symaddr;
			bestsym = sym;
			besterr = addr - symaddr;
			if (addr == symaddr)
				break;
		}
	}

	if (best && besterr > bestsym->st_size-1) {
		best = 0;
		bestsym = 0;
	}

	info->dli_fname = p->name;
	info->dli_fbase = p->map;

	if (!best) {
		info->dli_sname = 0;
		info->dli_saddr = 0;
		return 1;
	}

	if (DL_FDPIC && (bestsym->st_info&0xf) == STT_FUNC)
		best = (size_t)(p->funcdescs + (bestsym - p->syms));
	info->dli_sname = strings + bestsym->st_name;
	info->dli_saddr = (void *)best;

	return 1;
}

hidden void *__dlsym(void *restrict p, const char *restrict s, void *restrict ra)
{
	void *res;
	pthread_rwlock_rdlock(&lock);
	res = do_dlsym(p, s, ra);
	pthread_rwlock_unlock(&lock);
	return res;
}

hidden void *__dlsym_redir_time64(void *restrict p, const char *restrict s, void *restrict ra)
{
#if _REDIR_TIME64
	const char *suffix, *suffix2 = "";
	char redir[36];

	/* Map the symbol name to a time64 version of itself according to the
	 * pattern used for naming the redirected time64 symbols. */
	size_t l = strnlen(s, sizeof redir);
	if (l<4 || l==sizeof redir) goto no_redir;
	if (s[l-2]=='_' && s[l-1]=='r') {
		l -= 2;
		suffix2 = s+l;
	}
	if (l<4) goto no_redir;
	if (!strcmp(s+l-4, "time")) suffix = "64";
	else suffix = "_time64";

	/* Use the presence of the remapped symbol name in libc to determine
	 * whether it's one that requires time64 redirection; replace if so. */
	snprintf(redir, sizeof redir, "__%.*s%s%s", (int)l, s, suffix, suffix2);
	if (find_sym(&ldso, redir, 1).sym) s = redir;
no_redir:
#endif
	return __dlsym(p, s, ra);
}

int dl_iterate_phdr(int(*callback)(struct dl_phdr_info *info, size_t size, void *data), void *data)
{
	struct dso *current;
	struct dl_phdr_info info;
	int ret = 0;
	for(current = head; current;) {
		info.dlpi_addr      = (uintptr_t)current->base;
		info.dlpi_name      = current->name;
		info.dlpi_phdr      = current->phdr;
		info.dlpi_phnum     = current->phnum;
		info.dlpi_adds      = gencnt;
		info.dlpi_subs      = 0;
		info.dlpi_tls_modid = current->tls_id;
		info.dlpi_tls_data = !current->tls_id ? 0 :
			__tls_get_addr((tls_mod_off_t[]){current->tls_id,0});

		ret = (callback)(&info, sizeof (info), data);

		if (ret != 0) break;

		pthread_rwlock_rdlock(&lock);
		current = current->next;
		pthread_rwlock_unlock(&lock);
	}
	return ret;
}

static void error_impl(const char *fmt, ...)
{
	va_list ap;
	va_start(ap, fmt);
	if (!runtime) {
		vdprintf(2, fmt, ap);
		dprintf(2, "\n");
		ldso_fail = 1;
		va_end(ap);
		return;
	}
	__dl_vseterr(fmt, ap);
	va_end(ap);
}

static void error_noop(const char *fmt, ...)
{
}<|MERGE_RESOLUTION|>--- conflicted
+++ resolved
@@ -32,14 +32,9 @@
 #define PAGE_SIZE ldso_page_size
 #endif
 
-<<<<<<< HEAD
-#include "libc.h"
-
 #define STRINGIFY(x) __STRINGIFY(x)
 #define __STRINGIFY(x) #x
 
-=======
->>>>>>> dd1e63c3
 #define malloc __libc_malloc
 #define calloc __libc_calloc
 #define realloc __libc_realloc
@@ -909,20 +904,20 @@
 		if (snprintf(buf, buf_size, "%.*s/%s", (int)l, p, name) < buf_size) {
 			fd = open(buf, O_RDONLY|O_CLOEXEC);
 			if (fd < 0) {
-				switch (errno) {
-				case ENOENT:
-				case ENOTDIR:
-				case EACCES:
-				case ENAMETOOLONG:
+			switch (errno) {
+			case ENOENT:
+			case ENOTDIR:
+			case EACCES:
+			case ENAMETOOLONG:
 					/* Keep searching in path list. */
 					continue;
-				default:
+			default:
 					/* Any negative value but -1 will
 					 * inhibit further path search in
 					 * load_library. */
-					return -2;
-				}
+				return -2;
 			}
+		}
 			Ehdr eh;
 			ssize_t n = pread(fd, &eh, sizeof eh, 0);
 			/* If the elf file is invalid return -2 to inhibit
